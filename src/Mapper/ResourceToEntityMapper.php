<?php

declare(strict_types=1);

namespace WhiteDigital\EntityResourceMapper\Mapper;

use Doctrine\ORM\EntityManagerInterface;
use Doctrine\ORM\PersistentCollection;
use Symfony\Component\PropertyInfo\Extractor\PhpDocExtractor;
use Symfony\Component\String\Inflector\EnglishInflector;
use WhiteDigital\EntityResourceMapper\Entity\BaseEntity;
use WhiteDigital\EntityResourceMapper\Resource\BaseResource;

class ResourceToEntityMapper
{
    public const CONDITION_CONTEXT = 'condition_context';

    private \DateTimeZone $timeZone;

    public function __construct(
        private readonly EntityManagerInterface $entityManager,
        private readonly ClassMapper            $classMapper,
    )
    {
        BaseEntity::setResourceToEntityMapper($this);
        // We should use UTC timezone for all datetimes.
        $this->timeZone = new \DateTimeZone('UTC');
    }

    /**
     * Api Resource mapper to convert Api Resource to Entity (existing or new)
     * @param BaseResource $object
     * @param array<string, mixed> $context
     * @param BaseEntity|null $existingEntity
     * @return BaseEntity
     */
    public function map(BaseResource $object, array $context, BaseEntity $existingEntity = null): BaseEntity
    {
        $reflection = new \ReflectionClass($object);
        $targetEntityClass = $this->classMapper->byResource($reflection->getName(), $context[self::CONDITION_CONTEXT] ?? null);

        $properties = $reflection->getProperties();
        $output = $existingEntity ?? new $targetEntityClass();

        foreach ($properties as $property) {
            $propertyName = $property->getName();
            if (!property_exists($output, $propertyName)) {
                continue; // Silently skip properties which do no exist on target class.
            }
            /** @phpstan-ignore-next-line */
            $propertyType = $property->getType()?->getName();
            try {
                $propertyValue = $property->getValue($object);
            } catch (\Error $e) {
                $propertyValue = null;
            }

            //  0. Set correct Timezone, as database does not store TZ info
<<<<<<< HEAD
            if (is_subclass_of($propertyValue, \DateTimeInterface::class)
                && $propertyValue instanceof \DateTimeInterface) {
=======
            if (in_array($propertyType, [\DateTimeInterface::class, \DateTimeImmutable::class, \DateTime::class], true)
                && null !== $propertyValue) {
                /** @var \DateTimeImmutable $propertyValue */
>>>>>>> 3d941777
                $propertyValue = $propertyValue->setTimezone($this->timeZone);
            }

            // For existing entities, lets not update anything, if value not changed
            if (null !== $existingEntity && $this->compareValues($this->callMethod($output, 'get', $propertyName), $propertyValue)) {
                continue; // No updated needed, skip it
            }

            // 1A. Normalize relations for Array<BaseResource> properties
            if ('array' === $propertyType && $this->isRelationProperty($object, $propertyName)) { //array of entities
                // First, remove all of existing collection values, then add new ones
                foreach ($this->callMethod($output, 'get', $propertyName) as $valueToRemove) {
                    $this->callMethod($output, 'remove', $propertyName, $valueToRemove);
                }
                if (null === $propertyValue || 0 === count($propertyValue)) {
                    continue;
                }
                $targetClass = $this->classMapper->byResource(get_class($propertyValue[0]), get_class($object)); // assume equal data types in array
                foreach ($propertyValue as $value) {
                    if (isset($value->id)) { //entity already exists, lets fetch it from DB
                        $repository = $this->entityManager->getRepository($targetClass);
                        $entity = $repository->find($value->id);
                        if (null === $entity) {
                            throw new \RuntimeException("{$targetClass} entity with id {$value->id} not found!");
                        }
//                        $output[$propertyName]->add($entity);
                        $this->callMethod($output, 'add', $propertyName, $entity);
                        continue;
                    }
                    $this->callMethod($output, 'add', $propertyName, $this->map($value, $context));
                }
                continue;
            }

            // 1B. Normalize relations for BaseResource properties
            /** @var BaseResource $propertyValue */
            if ($this->isPropertyBaseDto($propertyType)) {
                $target_class = $this->classMapper->byResource($propertyType);
                if (isset($propertyValue->id)) { //entity already exists, lets fetch it from DB
                    $repository = $this->entityManager->getRepository($target_class);
                    $entity = $repository->find($propertyValue->id);
                    if (null === $entity) {
                        throw new \RuntimeException("{$target_class} entity with id {$propertyValue->id} not found!");
                    }
                    $this->callMethod($output, 'set', $propertyName, $entity);
                    continue;
                }
                if (null !== $propertyValue) { // Null property will be set in step 2.
                    $this->callMethod($output, 'set', $propertyName, $this->map($propertyValue, $context));
                    continue;
                }
            }

            // 2. Finally, map output value to input
            if (null !== $existingEntity || $propertyValue !== null) { // for existing entities set any value, for new entities only non-null
                $this->callMethod($output, 'set', $propertyName, $propertyValue);
            }

        }
        return $output;
    }

    /**
     * Checks, if given object is inherited from BaseResource class.
     * @param string $class
     * @return bool
     */
    private function isPropertyBaseDto(string $class): bool
    {
        try {
            $reflection = new \ReflectionClass($class);
        } catch (\ReflectionException) {
            return false; // Property is not a (known) class
        }
        while ($reflection = $reflection->getParentClass()) {
            if ($reflection->getName() === BaseResource::class) {
                return true;
            }
        }
        return false;
    }


    /**
     * Checks DocBlock if property is child of Collection<mixed, BaseResource>
     *
     * @param BaseResource $object
     * @param string $propertyName
     * @return bool
     */
    private function isRelationProperty(BaseResource $object, string $propertyName): bool
    {
        $phpDocExtractor = new PhpDocExtractor();
        $types = $phpDocExtractor->getTypes($object::class, $propertyName);
        if (null === $types) {
            return false;
        }
        $type = $types[0];
        if ($type->isCollection()) {
            $collectionValueType = $type->getCollectionValueTypes()[0] ?? null;
            return is_subclass_of($collectionValueType?->getClassName(), BaseResource::class);
        }

        return false;

    }

    /**
     * Dynamically call entity->addProperty, removeProperty, setProperty, getProperty
     * @param BaseEntity $object
     * @param string $method
     * @param string $property
     * @param mixed $value
     * @return mixed
     */
    private function callMethod(BaseEntity $object, string $method, string $property, mixed $value = null): mixed
    {
        $property = ucfirst($property);
        $propertySingular = '';
        foreach ((new EnglishInflector())->singularize($property) as $singularValue) {
            if (strlen($singularValue) > strlen($propertySingular)) {
                $propertySingular = $singularValue;
            }
        }
        try {
            return $object->{"{$method}{$propertySingular}"}($value);
        } catch (\Error $e) { // Catch only one type of errors
            if (!str_contains($e->getMessage(), 'Call to undefined method')) {
                throw $e;
            }
            return $object->{"{$method}{$property}"}($value);
        }
    }

    /**
     * @param mixed $value1
     * @param mixed $value2
     * @return bool
     */
    private function compareValues(mixed $value1, mixed $value2): bool
    {
        // Scalar types
        if ($value1 === $value2) {
            return true;
        }
        // \DateTime or \DateTimeImmutable
        if ($value1 instanceof \DateTimeInterface && $value2 instanceof \DateTimeInterface) {
            //TODO Timezones are not equal ??
            return $value1->getTimestamp() === $value2->getTimestamp();
        }
        // Doctrine Collection and array, both empty
        if ($value1 instanceof \Countable && null === $value2) {
            $value2 = [];
        }
        if ($value1 instanceof \Countable && (0 === count($value1) && count($value1) === count($value2))) {
            return true;
        }
        // Doctrine collection and array, both identical
        if ($value1 instanceof PersistentCollection && is_array($value2) && count($value1) === count($value2)) {
            /** @var BaseEntity[] $firstSet */
            $firstSet = $value1->getValues();
            /** @var BaseEntity[] $secondSet */
            $secondSet = $value2;
            $equal = true;
            for ($i = 0, $iMax = count($firstSet); $i < $iMax; $i++) {
                $classesAreEqual = get_class($firstSet[$i]) === $this->classMapper->byResource(get_class($secondSet[$i]), get_class($firstSet[$i]));
                $idsAreEqual = $firstSet[$i]->getId() === $secondSet[$i]->id;
                $equal = $equal && $classesAreEqual && $idsAreEqual;
                if (!$equal) {
                    break;
                }
            }
            if ($equal) {
                return true;
            }
        }
        return false;
    }
}<|MERGE_RESOLUTION|>--- conflicted
+++ resolved
@@ -23,7 +23,7 @@
     )
     {
         BaseEntity::setResourceToEntityMapper($this);
-        // We should use UTC timezone for all datetimes.
+        // We should use UTC timezone for all datetimes within entities.
         $this->timeZone = new \DateTimeZone('UTC');
     }
 
@@ -56,14 +56,8 @@
             }
 
             //  0. Set correct Timezone, as database does not store TZ info
-<<<<<<< HEAD
-            if (is_subclass_of($propertyValue, \DateTimeInterface::class)
+            if (is_subclass_of($propertyType, \DateTimeInterface::class)
                 && $propertyValue instanceof \DateTimeInterface) {
-=======
-            if (in_array($propertyType, [\DateTimeInterface::class, \DateTimeImmutable::class, \DateTime::class], true)
-                && null !== $propertyValue) {
-                /** @var \DateTimeImmutable $propertyValue */
->>>>>>> 3d941777
                 $propertyValue = $propertyValue->setTimezone($this->timeZone);
             }
 
