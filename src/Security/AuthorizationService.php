<?php

declare(strict_types = 1);

namespace WhiteDigital\EntityResourceMapper\Security;

use Closure;
use Doctrine\Common\Collections\Collection;
use Doctrine\ORM\QueryBuilder;
use Doctrine\Persistence\Proxy;
use ReflectionClass;
use ReflectionException;
use RuntimeException;
use Symfony\Component\DependencyInjection\Attribute\Autoconfigure;
use Symfony\Component\Security\Core\Exception\AccessDeniedException;
use Symfony\Component\Security\Core\Security;
use Symfony\Contracts\Translation\TranslatorInterface;
use WhiteDigital\EntityResourceMapper\Entity\BaseEntity;
use WhiteDigital\EntityResourceMapper\Mapper\ClassMapper;
use WhiteDigital\EntityResourceMapper\Resource\BaseResource;
use WhiteDigital\EntityResourceMapper\Security\Attribute\AuthorizeResource;
use WhiteDigital\EntityResourceMapper\Security\Enum\GrantType;

/**
 * Data used in following places:
 * - 1. Menu structure generator - outputs menu items available by current role
 * - 2. Data provider - limit collection get output
 * - 3. Data provider - authorize item get output
 * - 4. data persister - authorize collection POST
 * - 5. data persister - authorize item PUT/PATCH
 * - 6. data persister - authorize item DELETE
 * - 7. Check individual resources in EntityToResourceMapper.
 */
#[Autoconfigure(configurator: '@WhiteDigital\EntityResourceMapper\Security\AuthorizationServiceConfiguratorInterface')]
final class AuthorizationService
{
    public const COL_GET = 'collection-get';
    public const COL_POST = 'collection-post';
    public const ITEM_GET = 'item-get';
    public const ITEM_PATCH = 'item-patch'; // Includes PUT
    public const ITEM_DELETE = 'item-delete';
    public const ALL = 'all'; // Includes all of the above

    public const ACCESS_DENIED_MESSAGE = 'Access Denied.';

    /** @var array<class-string, array<string, mixed>> */
    private array $resources = [];

    /**
     * If closure returns true, authorization system will be disabled (return GrantType::ALL).
     */
    private ?Closure $authorizationOverride = null;

    public function __construct(
<<<<<<< HEAD
        private readonly Security            $security,
        private readonly ClassMapper         $classMapper,
        private readonly TranslatorInterface $translator,
    )
    {
    }

=======
        private readonly Security $security,
        private readonly ClassMapper $classMapper,
    ) {
    }

    /**
     * If closure returns true, authorization system will be disabled (returning GrantType::ALL).
     */
    public function setAuthorizationOverride(Closure $closure): void
    {
        $this->authorizationOverride = $closure;
    }

>>>>>>> ec4e51d7
    /**
     * @param array<class-string, array{ all: array<string, GrantType>, collection-get: array<string, GrantType>, collection-post: array<string, GrantType>, item-get: array<string, GrantType>, item-patch: array<string, GrantType>, item-delete: array<string, GrantType>}> $resources
     */
    public function setResources(array $resources): void
    {
        $this->resources = $resources;
    }

<<<<<<< HEAD
    /**
     * @param BaseEntity|BaseResource $object
     * @param string $operation
     * @param bool $throwException
     * @param GrantType|null $forcedGrantType
     * @return bool
     */
    public function authorizeSingleObject(
        BaseEntity|BaseResource $object,
        string                  $operation,
        bool                    $throwException = true,
        GrantType               $forcedGrantType = null
    ): bool
=======
    public function authorizeSingleObject(BaseEntity|BaseResource $object, string $operation, bool $throwException = true, ?GrantType $forcedGrantType = null): bool
>>>>>>> ec4e51d7
    {
        if (null !== $this->authorizationOverride && ($this->authorizationOverride)()) {
            return true;
        }

        $accessDecision = false;
<<<<<<< HEAD
        $resourceClass = $this->getAuthorizableObjectResourceClassname($object);
=======

        if ($object instanceof BaseEntity) {
            $reflection = new ReflectionClass($object);
            if ($object instanceof Proxy) { // get real object behind Doctrine proxy object
                $reflection = $reflection->getParentClass();
            }
            $resourceClass = $this->classMapper->byEntity($reflection->getName());
        } else {
            $resourceClass = $object::class;
        }

>>>>>>> ec4e51d7
        $highestGrantType = $forcedGrantType ?? $this->calculateFinalGrantType($resourceClass, $operation);
        if (GrantType::ALL === $highestGrantType) {
<<<<<<< HEAD
            return true;
=======
            $accessDecision = true;
        }

        if (in_array($highestGrantType, [GrantType::OWN, GrantType::GROUP], true) && self::COL_POST === $operation) {
            $accessDecision = true; // POST is allowed for ALL and OWN, and GROUP grant types.
>>>>>>> ec4e51d7
        }
        if (GrantType::OWN === $highestGrantType) {
            if (self::COL_POST === $operation) {
                return true; // no need to check owner if it is POST, as no owner property exists
            }
            $accessDecision = $this->isResourceAuthorizedForUser($resourceClass, $object);
        }
<<<<<<< HEAD
        if ($throwException && !$accessDecision) {
            throw new AccessDeniedException($this->translator->trans(self::ACCESS_DENIED_MESSAGE));
=======

        if (!$accessDecision
            && ($property = $this->getAuthorizeAttributeValue($resourceClass, 'publicProperty'))
            && self::ITEM_GET === $operation) {
            $accessDecision = (bool) $this->accessValue($object, $property);
>>>>>>> ec4e51d7
        }
        return $accessDecision;
    }

<<<<<<< HEAD
    /**
     * @param BaseResource|BaseEntity $object
     * @return string
     */
    private function getAuthorizableObjectResourceClassname(BaseResource|BaseEntity $object): string
    {
        if ($object instanceof BaseEntity) {
            $reflection = new \ReflectionClass($object);
            if ($object instanceof Proxy) { //get real object behind Doctrine proxy object
                $reflection = $reflection->getParentClass();
=======
        $property = '';
        $authorizedValue = null;
        if (!$accessDecision && GrantType::OWN === $highestGrantType) {
            if (!$property = $this->getAuthorizeAttributeValue($resourceClass, 'ownerProperty')) {
                throw new RuntimeException('GrantType::OWN but $ownerProperty not set at ' . __CLASS__);
>>>>>>> ec4e51d7
            }
            return $this->classMapper->byEntity($reflection->getName());
        }
        return $object::class;
    }

<<<<<<< HEAD
    /**
     * @param string $resourceClass
     * @param BaseResource|BaseEntity $object
     * @return bool
     */
    private function isResourceAuthorizedForUser(
        string                  $resourceClass,
        BaseResource|BaseEntity $object
    ): bool
    {
        $ownerProperty = $this->getAuthorizeAttributeOwnerProperty($resourceClass);
        if (!$ownerProperty) {
            throw new \RuntimeException('GrantType::OWN but $ownerProperty not set at ' . __CLASS__);
        }
        [$topElement, $isCollection] = $this->parseOwnerProperty($object, $ownerProperty);
        if ($isCollection) {
            /** @var  Collection<int, BaseEntity> $topElement */
            return $topElement->contains($this->security->getUser());
=======
        if (!$accessDecision && GrantType::GROUP === $highestGrantType) {
            if (!$property = $this->getAuthorizeAttributeValue($resourceClass, 'groupProperty')) {
                throw new RuntimeException('GrantType::GROUP but $departmentProperty not set at ' . __CLASS__);
            }
            $exploded = explode('.', $property);
            $groupProperty = end($exploded);
            $getter = $this->makeGetter($groupProperty);
            $authorizedValue = $this->security->getUser()->{$getter}();
>>>>>>> ec4e51d7
        }
        $authorizedValueId = $this->accessValue($this->security->getUser(), 'id');
        return is_object($topElement) ? ($this->accessValue($topElement, 'id') === $authorizedValueId)
            : ($topElement === $authorizedValueId);
    }

<<<<<<< HEAD
    /**
     * @param BaseResource|BaseEntity $object
     * @param string $property
     * @return array{0: mixed, 1: boolean}
     */
    private function parseOwnerProperty(BaseResource|BaseEntity $object, string $property): array
    {
        $topElement = $object;
        $isCollection = false;
        foreach (explode('.', $property) as $node) {
            if (str_ends_with($node, '[]')  // Collection as NON-LAST item in property chain
                && !str_ends_with($property, $node)) {
                throw new \RuntimeException('Collection is not supported as non-last element.');
            }
            if (str_ends_with($node, '[]')) {
                $node = substr($node, 0, -2);
                $isCollection = true;
=======
        if (!$accessDecision && in_array($highestGrantType, [GrantType::GROUP, GrantType::OWN], true)) {
            $topElement = $object;
            $isCollection = false;
            foreach (explode('.', $property) as $node) {
                if (str_ends_with($node, '[]')  // Collection as NON-LAST item in property chain
                    && !str_ends_with($property, $node)) {
                    throw new RuntimeException('Collection is not supported as non-last element.');
                }
                if (str_ends_with($node, '[]')) {
                    $node = substr($node, 0, -2);
                    $isCollection = true;
                }
                $topElement = $this->accessValue($topElement, $node);
            }
            if ($isCollection) {
                /** @var Collection<int, BaseEntity> $topElement */
                $accessDecision = $topElement->contains($authorizedValue);
            // TODO WHat if top element is BaseResource?
            } else {
                $isObject = is_object($topElement); // handle scalar or object
                $authorizedValueId = $this->accessValue($authorizedValue, 'id');
                $accessDecision = $isObject ? ($this->accessValue($topElement, 'id') === $authorizedValueId) : ($topElement === $authorizedValueId);
                // If OWN grant type is successful, then we must check also GROUP if set:
                if ($accessDecision && GrantType::OWN === $highestGrantType && $this->getAuthorizeAttributeValue($resourceClass, 'groupProperty')) {
                    $accessDecision = $this->authorizeSingleObject($object, $operation, $throwException, GrantType::GROUP);
                }
>>>>>>> ec4e51d7
            }
            $topElement = $this->accessValue($topElement, $node);
        }
<<<<<<< HEAD
        return [$topElement, $isCollection];
=======

        if ($throwException && !$accessDecision) {
            throw new AccessDeniedException(self::ACCESS_DENIED_MESSAGE);
        }

        return $accessDecision;
>>>>>>> ec4e51d7
    }

    /**
     * @param class-string $resourceClass
     */
    public function limitGetCollection(string $resourceClass, QueryBuilder $queryBuilder, ?GrantType $forceGrantType = null): void
    {
<<<<<<< HEAD
=======
        if (null !== $this->authorizationOverride && ($this->authorizationOverride)()) {
            return;
        }

>>>>>>> ec4e51d7
        $highestGrantType = $forceGrantType ?? $this->calculateFinalGrantType($resourceClass, self::COL_GET);
        if (GrantType::ALL === $highestGrantType) {
            return;
        }
        if (GrantType::NONE === $highestGrantType) {
            throw new AccessDeniedException($this->translator->trans(self::ACCESS_DENIED_MESSAGE));
        }
        if (GrantType::OWN === $highestGrantType) {
<<<<<<< HEAD
            $this->applyConstraintsToQueryBuilder($resourceClass, $queryBuilder);
=======
            if (!$property = $this->getAuthorizeAttributeValue($resourceClass, 'ownerProperty')) {
                throw new RuntimeException('GrantType::OWN but $ownerProperty not set at ' . __CLASS__);
            }
            $authorizedValue = $this->security->getUser();
            $paramName = 'ownerValue';
        }

        if (GrantType::GROUP === $highestGrantType) {
            if (!$property = $this->getAuthorizeAttributeValue($resourceClass, 'groupProperty')) {
                throw new RuntimeException('GrantType::GROUP but $departmentProperty not set at ' . __CLASS__);
            }
            $exploded = explode('.', $property);
            $groupProperty = end($exploded);
            $getter = $this->makeGetter($groupProperty);
            $authorizedValue = $this->security->getUser()->{$getter}();
            $paramName = 'groupValue';
        }

        $rootAlias = $queryBuilder->getRootAliases()[0];
        if (str_contains($property, '.')) { // Nested, we need to add joins to query builder
            $joins = explode('.', $property);
            if (count($joins) > 2) {
                throw new RuntimeException('More than two nested properties are currently not supported: ' . $property);
            }

            foreach ($joins as $join) {
                // check if join already exists
                foreach ($queryBuilder->getDQLPart('join') as $joinPart) {
                    if ($joinPart[0]->getJoin() === "$rootAlias.$join") {
                        continue 2;
                    }
                }
                $queryBuilder->join("$rootAlias.$join", $join);
            }
            $queryBuilder->andWhere("$property = :$paramName");
        } else {
            if (str_ends_with($property, '[]')) { // many-to-many relation
                $collectionProperty = substr($property, 0, -2);
                $queryBuilder->join("$rootAlias.$collectionProperty", $collectionProperty);
                $queryBuilder->andWhere("$collectionProperty = :$paramName");
            } else {
                $queryBuilder->andWhere("$rootAlias.$property = :$paramName");
            }
        }
        $queryBuilder->setParameter($paramName, $authorizedValue);

        // IF User has OWN permission, groups must be checked also:
        if (GrantType::OWN === $highestGrantType && $this->getAuthorizeAttributeValue($resourceClass, 'groupProperty')) {
            $this->limitGetCollection($resourceClass, $queryBuilder, GrantType::GROUP);
>>>>>>> ec4e51d7
        }
    }

    /**
     * Return allowed (All, Own, None) operations per resource.
     *
     * @param ?string[] $forcedRoles
     *
     * @return array<int, array<string, array<string, GrantType>>>
     *
     * @throws ReflectionException
     */
    public function currentResourceRoles(?array $forcedRoles = null): array
    {
        $output = [];
        foreach ($this->resources as $resource => $resourceOperations) {
            $output[] = [
                $this->extractClassName($resource) => [
                    self::COL_GET => $this->calculateFinalGrantType($resource, self::COL_GET, $forcedRoles),
                    self::ITEM_GET => $this->calculateFinalGrantType($resource, self::ITEM_GET, $forcedRoles),
                    self::COL_POST => $this->calculateFinalGrantType($resource, self::COL_POST, $forcedRoles),
                    self::ITEM_PATCH => $this->calculateFinalGrantType($resource, self::ITEM_PATCH, $forcedRoles),
                    self::ITEM_DELETE => $this->calculateFinalGrantType($resource, self::ITEM_DELETE, $forcedRoles),
                ],
            ];
        }

        return $output;
    }

    /**
     * Calculate the highest grant level based on Resource permissions for specific operation merged with ALL.
     *
     * @param class-string  $resourceClass
     * @param string[]|null $forceRoles
     */
    public function calculateFinalGrantType(string $resourceClass, string $operation, ?array $forceRoles = null): GrantType
    {
        if (empty($this->resources)) {
            return GrantType::ALL;
        }

        if (!array_key_exists($resourceClass, $this->resources)) {
            throw new RuntimeException("Resource $resourceClass not configured in AuthorizationService.");
        }

        $user = $this->security->getUser();
        if (null === $user) {
            throw new AccessDeniedException(self::ACCESS_DENIED_MESSAGE);
        }
        $availableRoles = $forceRoles ?: $user->getRoles();

        $allowedRoles = array_merge($this->resources[$resourceClass][$operation], $this->resources[$resourceClass][self::ALL]);

        //IF OPERATION DOESN'T EXIST OR ROLE DOESN'T EXIST IN RESOURCE return NONE
        $highestGrantType = GrantType::NONE;
        foreach ($allowedRoles as $role => $grantType) {
            if (in_array($role, $availableRoles, true)) {
                $highestGrantType = $this->elevateGrantType($highestGrantType, $grantType);
            }
        }

        return $highestGrantType;
    }

    /**
     * Only change GrantType in elevated order: NONE -> OWN -> ALL.
     */
    private function elevateGrantType(GrantType $currentGrantType, GrantType $expectedGrantType): GrantType
    {
        $order = [
            GrantType::NONE->value => 10,
            GrantType::OWN->value => 20,
            GrantType::ALL->value => 30,
        ];
        if ($order[$expectedGrantType->value] > $order[$currentGrantType->value]) {
            return $expectedGrantType;
        }

        return $currentGrantType;
    }

    /**
     * Extract class name from FQCN.
     *
     * @throws ReflectionException
     */
    private function extractClassName(string $FQCN): string
    {
        return (new ReflectionClass($FQCN))->getShortName();
    }

    private function accessValue(BaseEntity|BaseResource $object, string $property): mixed
    {
        if ($object instanceof BaseEntity) {
            $getter = $this->makeGetter($property);

            return $object->{$getter}();
        }

        return $object->{$property};
    }

    private function makeGetter(string $property): string
    {
        return 'get' . ucfirst($property);
    }

    /**
     * Extract data from Resource class attribute AuthorizeResource.
     *
     * @param class-string<BaseResource> $resourceClass
<<<<<<< HEAD
     * @return string|null
=======
     *
     * @return string|array<string>|null
>>>>>>> ec4e51d7
     */
    private function getAuthorizeAttributeOwnerProperty(string $resourceClass): string|null
    {
        try {
            $reflection = new ReflectionClass($resourceClass);
        } catch (ReflectionException) {
            return null;
        }
        $authorizeAttribute = $reflection->getAttributes(AuthorizeResource::class)[0] ?? null;
<<<<<<< HEAD
        return $authorizeAttribute?->getArguments()['ownerProperty'] ?? null;
    }

    private function applyConstraintsToQueryBuilder(string $resourceClass, QueryBuilder $queryBuilder): void
    {
        $ownerProperty = $this->getAuthorizeAttributeOwnerProperty($resourceClass);
        if (!$ownerProperty) {
            throw new \RuntimeException('GrantType::OWN but $ownerProperty not set at ' . __CLASS__);
        }
        if ($this->isOwnerPropertyNested($ownerProperty)) {
            $this->applyNestedPropertyConstraints($ownerProperty, $queryBuilder);
        } else if ($this->isOwnerPropertyToManyRelation($ownerProperty)) {
            $this->applyToManyPropertyConstraints($ownerProperty, $queryBuilder);
        } else {
            $this->applyRegularPropertyConstraints($ownerProperty, $queryBuilder);
        }
        $queryBuilder->setParameter('ownerValue', $this->security->getUser());
    }

    private function isOwnerPropertyNested(string $property): bool
    {
        return str_contains($property, '.');
    }

    private function isOwnerPropertyToManyRelation(string $ownerProperty): bool
    {
        return str_ends_with($ownerProperty, '[]');
    }

    /**
     * Because owner property value is a nested property, we need to add joins to query builder
     */
    private function applyNestedPropertyConstraints(string $ownerProperty, QueryBuilder $queryBuilder): void
    {
        $rootAlias = $queryBuilder->getRootAliases()[0];
        $joins = explode('.', $ownerProperty);
        if (count($joins) > 2) {
            throw new \RuntimeException('More than two nested properties are currently not supported: ' . $ownerProperty);
        }
        array_pop($joins);
        foreach ($joins as $join) {
            // check if join already exists
            foreach ($queryBuilder->getDQLPart('join') as $joinPart) {
                if ($joinPart[0]->getJoin() === "$rootAlias.$join") {
                    continue 2;
                }
            }
            $queryBuilder->join("$rootAlias.$join", $join);
        }
        $queryBuilder->andWhere("$ownerProperty = :ownerValue");
    }

    /**
     * Because owner property value is a to-many association property, we need to add join to query builder
     */
    private function applyToManyPropertyConstraints(string $ownerProperty, QueryBuilder $queryBuilder): void
    {
        $rootAlias = $queryBuilder->getRootAliases()[0];
        $collectionProperty = substr($ownerProperty, 0, -2);
        $queryBuilder->join("$rootAlias.$collectionProperty", $collectionProperty);
        $queryBuilder->andWhere("$collectionProperty = :ownerValue");
    }

    private function applyRegularPropertyConstraints(string $ownerProperty, QueryBuilder $queryBuilder): void
    {
        $rootAlias = $queryBuilder->getRootAliases()[0];
        $queryBuilder->andWhere("$rootAlias.$ownerProperty = :ownerValue");
=======

        return $authorizeAttribute?->getArguments()[$attribute] ?? null;
>>>>>>> ec4e51d7
    }
}<|MERGE_RESOLUTION|>--- conflicted
+++ resolved
@@ -29,7 +29,7 @@
  * - 4. data persister - authorize collection POST
  * - 5. data persister - authorize item PUT/PATCH
  * - 6. data persister - authorize item DELETE
- * - 7. Check individual resources in EntityToResourceMapper.
+ * - 7. Check individual resources in EntityToResourceMapper
  */
 #[Autoconfigure(configurator: '@WhiteDigital\EntityResourceMapper\Security\AuthorizationServiceConfiguratorInterface')]
 final class AuthorizationService
@@ -52,7 +52,6 @@
     private ?Closure $authorizationOverride = null;
 
     public function __construct(
-<<<<<<< HEAD
         private readonly Security            $security,
         private readonly ClassMapper         $classMapper,
         private readonly TranslatorInterface $translator,
@@ -60,10 +59,13 @@
     {
     }
 
-=======
-        private readonly Security $security,
-        private readonly ClassMapper $classMapper,
-    ) {
+    /**
+     * @param array<class-string, array{ all: array<string, GrantType>, collection-get: array<string, GrantType>, collection-post: array<string, GrantType>, item-get: array<string, GrantType>, item-patch: array<string, GrantType>, item-delete: array<string, GrantType>}> $resources
+     * @return void
+     */
+    public function setResources(array $resources): void
+    {
+        $this->resources = $resources;
     }
 
     /**
@@ -74,16 +76,6 @@
         $this->authorizationOverride = $closure;
     }
 
->>>>>>> ec4e51d7
-    /**
-     * @param array<class-string, array{ all: array<string, GrantType>, collection-get: array<string, GrantType>, collection-post: array<string, GrantType>, item-get: array<string, GrantType>, item-patch: array<string, GrantType>, item-delete: array<string, GrantType>}> $resources
-     */
-    public function setResources(array $resources): void
-    {
-        $this->resources = $resources;
-    }
-
-<<<<<<< HEAD
     /**
      * @param BaseEntity|BaseResource $object
      * @param string $operation
@@ -97,41 +89,15 @@
         bool                    $throwException = true,
         GrantType               $forcedGrantType = null
     ): bool
-=======
-    public function authorizeSingleObject(BaseEntity|BaseResource $object, string $operation, bool $throwException = true, ?GrantType $forcedGrantType = null): bool
->>>>>>> ec4e51d7
     {
         if (null !== $this->authorizationOverride && ($this->authorizationOverride)()) {
             return true;
         }
-
         $accessDecision = false;
-<<<<<<< HEAD
         $resourceClass = $this->getAuthorizableObjectResourceClassname($object);
-=======
-
-        if ($object instanceof BaseEntity) {
-            $reflection = new ReflectionClass($object);
-            if ($object instanceof Proxy) { // get real object behind Doctrine proxy object
-                $reflection = $reflection->getParentClass();
-            }
-            $resourceClass = $this->classMapper->byEntity($reflection->getName());
-        } else {
-            $resourceClass = $object::class;
-        }
-
->>>>>>> ec4e51d7
         $highestGrantType = $forcedGrantType ?? $this->calculateFinalGrantType($resourceClass, $operation);
         if (GrantType::ALL === $highestGrantType) {
-<<<<<<< HEAD
             return true;
-=======
-            $accessDecision = true;
-        }
-
-        if (in_array($highestGrantType, [GrantType::OWN, GrantType::GROUP], true) && self::COL_POST === $operation) {
-            $accessDecision = true; // POST is allowed for ALL and OWN, and GROUP grant types.
->>>>>>> ec4e51d7
         }
         if (GrantType::OWN === $highestGrantType) {
             if (self::COL_POST === $operation) {
@@ -139,21 +105,12 @@
             }
             $accessDecision = $this->isResourceAuthorizedForUser($resourceClass, $object);
         }
-<<<<<<< HEAD
         if ($throwException && !$accessDecision) {
             throw new AccessDeniedException($this->translator->trans(self::ACCESS_DENIED_MESSAGE));
-=======
-
-        if (!$accessDecision
-            && ($property = $this->getAuthorizeAttributeValue($resourceClass, 'publicProperty'))
-            && self::ITEM_GET === $operation) {
-            $accessDecision = (bool) $this->accessValue($object, $property);
->>>>>>> ec4e51d7
         }
         return $accessDecision;
     }
 
-<<<<<<< HEAD
     /**
      * @param BaseResource|BaseEntity $object
      * @return string
@@ -161,23 +118,15 @@
     private function getAuthorizableObjectResourceClassname(BaseResource|BaseEntity $object): string
     {
         if ($object instanceof BaseEntity) {
-            $reflection = new \ReflectionClass($object);
+            $reflection = new ReflectionClass($object);
             if ($object instanceof Proxy) { //get real object behind Doctrine proxy object
                 $reflection = $reflection->getParentClass();
-=======
-        $property = '';
-        $authorizedValue = null;
-        if (!$accessDecision && GrantType::OWN === $highestGrantType) {
-            if (!$property = $this->getAuthorizeAttributeValue($resourceClass, 'ownerProperty')) {
-                throw new RuntimeException('GrantType::OWN but $ownerProperty not set at ' . __CLASS__);
->>>>>>> ec4e51d7
             }
             return $this->classMapper->byEntity($reflection->getName());
         }
         return $object::class;
     }
 
-<<<<<<< HEAD
     /**
      * @param string $resourceClass
      * @param BaseResource|BaseEntity $object
@@ -190,29 +139,18 @@
     {
         $ownerProperty = $this->getAuthorizeAttributeOwnerProperty($resourceClass);
         if (!$ownerProperty) {
-            throw new \RuntimeException('GrantType::OWN but $ownerProperty not set at ' . __CLASS__);
+            throw new RuntimeException('GrantType::OWN but $ownerProperty not set at ' . __CLASS__);
         }
         [$topElement, $isCollection] = $this->parseOwnerProperty($object, $ownerProperty);
         if ($isCollection) {
             /** @var  Collection<int, BaseEntity> $topElement */
             return $topElement->contains($this->security->getUser());
-=======
-        if (!$accessDecision && GrantType::GROUP === $highestGrantType) {
-            if (!$property = $this->getAuthorizeAttributeValue($resourceClass, 'groupProperty')) {
-                throw new RuntimeException('GrantType::GROUP but $departmentProperty not set at ' . __CLASS__);
-            }
-            $exploded = explode('.', $property);
-            $groupProperty = end($exploded);
-            $getter = $this->makeGetter($groupProperty);
-            $authorizedValue = $this->security->getUser()->{$getter}();
->>>>>>> ec4e51d7
         }
         $authorizedValueId = $this->accessValue($this->security->getUser(), 'id');
         return is_object($topElement) ? ($this->accessValue($topElement, 'id') === $authorizedValueId)
             : ($topElement === $authorizedValueId);
     }
 
-<<<<<<< HEAD
     /**
      * @param BaseResource|BaseEntity $object
      * @param string $property
@@ -225,66 +163,32 @@
         foreach (explode('.', $property) as $node) {
             if (str_ends_with($node, '[]')  // Collection as NON-LAST item in property chain
                 && !str_ends_with($property, $node)) {
-                throw new \RuntimeException('Collection is not supported as non-last element.');
+                throw new RuntimeException('Collection is not supported as non-last element.');
             }
             if (str_ends_with($node, '[]')) {
                 $node = substr($node, 0, -2);
                 $isCollection = true;
-=======
-        if (!$accessDecision && in_array($highestGrantType, [GrantType::GROUP, GrantType::OWN], true)) {
-            $topElement = $object;
-            $isCollection = false;
-            foreach (explode('.', $property) as $node) {
-                if (str_ends_with($node, '[]')  // Collection as NON-LAST item in property chain
-                    && !str_ends_with($property, $node)) {
-                    throw new RuntimeException('Collection is not supported as non-last element.');
-                }
-                if (str_ends_with($node, '[]')) {
-                    $node = substr($node, 0, -2);
-                    $isCollection = true;
-                }
-                $topElement = $this->accessValue($topElement, $node);
-            }
-            if ($isCollection) {
-                /** @var Collection<int, BaseEntity> $topElement */
-                $accessDecision = $topElement->contains($authorizedValue);
-            // TODO WHat if top element is BaseResource?
-            } else {
-                $isObject = is_object($topElement); // handle scalar or object
-                $authorizedValueId = $this->accessValue($authorizedValue, 'id');
-                $accessDecision = $isObject ? ($this->accessValue($topElement, 'id') === $authorizedValueId) : ($topElement === $authorizedValueId);
-                // If OWN grant type is successful, then we must check also GROUP if set:
-                if ($accessDecision && GrantType::OWN === $highestGrantType && $this->getAuthorizeAttributeValue($resourceClass, 'groupProperty')) {
-                    $accessDecision = $this->authorizeSingleObject($object, $operation, $throwException, GrantType::GROUP);
-                }
->>>>>>> ec4e51d7
             }
             $topElement = $this->accessValue($topElement, $node);
         }
-<<<<<<< HEAD
         return [$topElement, $isCollection];
-=======
-
-        if ($throwException && !$accessDecision) {
-            throw new AccessDeniedException(self::ACCESS_DENIED_MESSAGE);
-        }
-
-        return $accessDecision;
->>>>>>> ec4e51d7
     }
 
     /**
      * @param class-string $resourceClass
-     */
-    public function limitGetCollection(string $resourceClass, QueryBuilder $queryBuilder, ?GrantType $forceGrantType = null): void
-    {
-<<<<<<< HEAD
-=======
+     * @param QueryBuilder $queryBuilder
+     * @param GrantType|null $forceGrantType
+     * @return void
+     */
+    public function limitGetCollection(
+        string       $resourceClass,
+        QueryBuilder $queryBuilder,
+        ?GrantType   $forceGrantType = null
+    ): void
+    {
         if (null !== $this->authorizationOverride && ($this->authorizationOverride)()) {
             return;
         }
-
->>>>>>> ec4e51d7
         $highestGrantType = $forceGrantType ?? $this->calculateFinalGrantType($resourceClass, self::COL_GET);
         if (GrantType::ALL === $highestGrantType) {
             return;
@@ -293,69 +197,15 @@
             throw new AccessDeniedException($this->translator->trans(self::ACCESS_DENIED_MESSAGE));
         }
         if (GrantType::OWN === $highestGrantType) {
-<<<<<<< HEAD
             $this->applyConstraintsToQueryBuilder($resourceClass, $queryBuilder);
-=======
-            if (!$property = $this->getAuthorizeAttributeValue($resourceClass, 'ownerProperty')) {
-                throw new RuntimeException('GrantType::OWN but $ownerProperty not set at ' . __CLASS__);
-            }
-            $authorizedValue = $this->security->getUser();
-            $paramName = 'ownerValue';
-        }
-
-        if (GrantType::GROUP === $highestGrantType) {
-            if (!$property = $this->getAuthorizeAttributeValue($resourceClass, 'groupProperty')) {
-                throw new RuntimeException('GrantType::GROUP but $departmentProperty not set at ' . __CLASS__);
-            }
-            $exploded = explode('.', $property);
-            $groupProperty = end($exploded);
-            $getter = $this->makeGetter($groupProperty);
-            $authorizedValue = $this->security->getUser()->{$getter}();
-            $paramName = 'groupValue';
-        }
-
-        $rootAlias = $queryBuilder->getRootAliases()[0];
-        if (str_contains($property, '.')) { // Nested, we need to add joins to query builder
-            $joins = explode('.', $property);
-            if (count($joins) > 2) {
-                throw new RuntimeException('More than two nested properties are currently not supported: ' . $property);
-            }
-
-            foreach ($joins as $join) {
-                // check if join already exists
-                foreach ($queryBuilder->getDQLPart('join') as $joinPart) {
-                    if ($joinPart[0]->getJoin() === "$rootAlias.$join") {
-                        continue 2;
-                    }
-                }
-                $queryBuilder->join("$rootAlias.$join", $join);
-            }
-            $queryBuilder->andWhere("$property = :$paramName");
-        } else {
-            if (str_ends_with($property, '[]')) { // many-to-many relation
-                $collectionProperty = substr($property, 0, -2);
-                $queryBuilder->join("$rootAlias.$collectionProperty", $collectionProperty);
-                $queryBuilder->andWhere("$collectionProperty = :$paramName");
-            } else {
-                $queryBuilder->andWhere("$rootAlias.$property = :$paramName");
-            }
-        }
-        $queryBuilder->setParameter($paramName, $authorizedValue);
-
-        // IF User has OWN permission, groups must be checked also:
-        if (GrantType::OWN === $highestGrantType && $this->getAuthorizeAttributeValue($resourceClass, 'groupProperty')) {
-            $this->limitGetCollection($resourceClass, $queryBuilder, GrantType::GROUP);
->>>>>>> ec4e51d7
-        }
-    }
+        }
+    }
+
 
     /**
      * Return allowed (All, Own, None) operations per resource.
-     *
-     * @param ?string[] $forcedRoles
-     *
-     * @return array<int, array<string, array<string, GrantType>>>
-     *
+     * @param string[]|null $forcedRoles
+     * @return array<int, array<string, array<string, GrantType>>>.
      * @throws ReflectionException
      */
     public function currentResourceRoles(?array $forcedRoles = null): array
@@ -372,17 +222,21 @@
                 ],
             ];
         }
-
         return $output;
     }
 
     /**
      * Calculate the highest grant level based on Resource permissions for specific operation merged with ALL.
-     *
-     * @param class-string  $resourceClass
+     * @param class-string $resourceClass
+     * @param string $operation
      * @param string[]|null $forceRoles
-     */
-    public function calculateFinalGrantType(string $resourceClass, string $operation, ?array $forceRoles = null): GrantType
+     * @return GrantType
+     */
+    public function calculateFinalGrantType(
+        string $resourceClass,
+        string $operation,
+        ?array $forceRoles = null
+    ): GrantType
     {
         if (empty($this->resources)) {
             return GrantType::ALL;
@@ -398,7 +252,8 @@
         }
         $availableRoles = $forceRoles ?: $user->getRoles();
 
-        $allowedRoles = array_merge($this->resources[$resourceClass][$operation], $this->resources[$resourceClass][self::ALL]);
+        $allowedRoles = array_merge($this->resources[$resourceClass][$operation],
+            $this->resources[$resourceClass][self::ALL]);
 
         //IF OPERATION DOESN'T EXIST OR ROLE DOESN'T EXIST IN RESOURCE return NONE
         $highestGrantType = GrantType::NONE;
@@ -407,12 +262,14 @@
                 $highestGrantType = $this->elevateGrantType($highestGrantType, $grantType);
             }
         }
-
         return $highestGrantType;
     }
 
     /**
-     * Only change GrantType in elevated order: NONE -> OWN -> ALL.
+     * Only change GrantType in elevated order: NONE -> OWN -> ALL
+     * @param GrantType $currentGrantType
+     * @param GrantType $expectedGrantType
+     * @return GrantType
      */
     private function elevateGrantType(GrantType $currentGrantType, GrantType $expectedGrantType): GrantType
     {
@@ -424,13 +281,13 @@
         if ($order[$expectedGrantType->value] > $order[$currentGrantType->value]) {
             return $expectedGrantType;
         }
-
         return $currentGrantType;
     }
 
     /**
-     * Extract class name from FQCN.
-     *
+     * Extract class name from FQCN
+     * @param string $FQCN
+     * @return string
      * @throws ReflectionException
      */
     private function extractClassName(string $FQCN): string
@@ -438,42 +295,43 @@
         return (new ReflectionClass($FQCN))->getShortName();
     }
 
+    /**
+     * @param BaseEntity|BaseResource $object
+     * @param string $property
+     * @return mixed
+     */
     private function accessValue(BaseEntity|BaseResource $object, string $property): mixed
     {
         if ($object instanceof BaseEntity) {
             $getter = $this->makeGetter($property);
-
             return $object->{$getter}();
         }
-
         return $object->{$property};
     }
 
+    /**
+     * @param string $property
+     * @return string
+     */
     private function makeGetter(string $property): string
     {
         return 'get' . ucfirst($property);
     }
 
     /**
-     * Extract data from Resource class attribute AuthorizeResource.
-     *
+     * Extract data from Resource class attribute AuthorizeResource
      * @param class-string<BaseResource> $resourceClass
-<<<<<<< HEAD
      * @return string|null
-=======
-     *
-     * @return string|array<string>|null
->>>>>>> ec4e51d7
      */
     private function getAuthorizeAttributeOwnerProperty(string $resourceClass): string|null
     {
         try {
             $reflection = new ReflectionClass($resourceClass);
-        } catch (ReflectionException) {
+            /** @phpstan-ignore-next-line */
+        } catch (ReflectionException $e) {
             return null;
         }
         $authorizeAttribute = $reflection->getAttributes(AuthorizeResource::class)[0] ?? null;
-<<<<<<< HEAD
         return $authorizeAttribute?->getArguments()['ownerProperty'] ?? null;
     }
 
@@ -481,7 +339,7 @@
     {
         $ownerProperty = $this->getAuthorizeAttributeOwnerProperty($resourceClass);
         if (!$ownerProperty) {
-            throw new \RuntimeException('GrantType::OWN but $ownerProperty not set at ' . __CLASS__);
+            throw new RuntimeException('GrantType::OWN but $ownerProperty not set at ' . __CLASS__);
         }
         if ($this->isOwnerPropertyNested($ownerProperty)) {
             $this->applyNestedPropertyConstraints($ownerProperty, $queryBuilder);
@@ -511,9 +369,8 @@
         $rootAlias = $queryBuilder->getRootAliases()[0];
         $joins = explode('.', $ownerProperty);
         if (count($joins) > 2) {
-            throw new \RuntimeException('More than two nested properties are currently not supported: ' . $ownerProperty);
-        }
-        array_pop($joins);
+            throw new RuntimeException('More than two nested properties are currently not supported: ' . $ownerProperty);
+        }
         foreach ($joins as $join) {
             // check if join already exists
             foreach ($queryBuilder->getDQLPart('join') as $joinPart) {
@@ -541,9 +398,5 @@
     {
         $rootAlias = $queryBuilder->getRootAliases()[0];
         $queryBuilder->andWhere("$rootAlias.$ownerProperty = :ownerValue");
-=======
-
-        return $authorizeAttribute?->getArguments()[$attribute] ?? null;
->>>>>>> ec4e51d7
     }
 }